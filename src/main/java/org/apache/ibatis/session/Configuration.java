/**
 *    Copyright 2009-2018 the original author or authors.
 *
 *    Licensed under the Apache License, Version 2.0 (the "License");
 *    you may not use this file except in compliance with the License.
 *    You may obtain a copy of the License at
 *
 *       http://www.apache.org/licenses/LICENSE-2.0
 *
 *    Unless required by applicable law or agreed to in writing, software
 *    distributed under the License is distributed on an "AS IS" BASIS,
 *    WITHOUT WARRANTIES OR CONDITIONS OF ANY KIND, either express or implied.
 *    See the License for the specific language governing permissions and
 *    limitations under the License.
 */
package org.apache.ibatis.session;

import java.util.Arrays;
import java.util.Collection;
import java.util.HashMap;
import java.util.HashSet;
import java.util.Iterator;
import java.util.LinkedList;
import java.util.List;
import java.util.Map;
import java.util.Properties;
import java.util.Set;
import java.util.function.BiFunction;

import org.apache.ibatis.binding.MapperRegistry;
import org.apache.ibatis.builder.CacheRefResolver;
import org.apache.ibatis.builder.IncompleteElementException;
import org.apache.ibatis.builder.ResultMapResolver;
import org.apache.ibatis.builder.annotation.MethodResolver;
import org.apache.ibatis.builder.xml.XMLStatementBuilder;
import org.apache.ibatis.cache.Cache;
import org.apache.ibatis.cache.decorators.FifoCache;
import org.apache.ibatis.cache.decorators.LruCache;
import org.apache.ibatis.cache.decorators.SoftCache;
import org.apache.ibatis.cache.decorators.WeakCache;
import org.apache.ibatis.cache.impl.PerpetualCache;
import org.apache.ibatis.datasource.jndi.JndiDataSourceFactory;
import org.apache.ibatis.datasource.pooled.PooledDataSourceFactory;
import org.apache.ibatis.datasource.unpooled.UnpooledDataSourceFactory;
import org.apache.ibatis.executor.BatchExecutor;
import org.apache.ibatis.executor.CachingExecutor;
import org.apache.ibatis.executor.Executor;
import org.apache.ibatis.executor.ReuseExecutor;
import org.apache.ibatis.executor.SimpleExecutor;
import org.apache.ibatis.executor.keygen.KeyGenerator;
import org.apache.ibatis.executor.loader.ProxyFactory;
import org.apache.ibatis.executor.loader.cglib.CglibProxyFactory;
import org.apache.ibatis.executor.loader.javassist.JavassistProxyFactory;
import org.apache.ibatis.executor.parameter.ParameterHandler;
import org.apache.ibatis.executor.resultset.DefaultResultSetHandler;
import org.apache.ibatis.executor.resultset.ResultSetHandler;
import org.apache.ibatis.executor.statement.RoutingStatementHandler;
import org.apache.ibatis.executor.statement.StatementHandler;
import org.apache.ibatis.io.VFS;
import org.apache.ibatis.logging.Log;
import org.apache.ibatis.logging.LogFactory;
import org.apache.ibatis.logging.commons.JakartaCommonsLoggingImpl;
import org.apache.ibatis.logging.jdk14.Jdk14LoggingImpl;
import org.apache.ibatis.logging.log4j.Log4jImpl;
import org.apache.ibatis.logging.log4j2.Log4j2Impl;
import org.apache.ibatis.logging.nologging.NoLoggingImpl;
import org.apache.ibatis.logging.slf4j.Slf4jImpl;
import org.apache.ibatis.logging.stdout.StdOutImpl;
import org.apache.ibatis.mapping.BoundSql;
import org.apache.ibatis.mapping.Environment;
import org.apache.ibatis.mapping.MappedStatement;
import org.apache.ibatis.mapping.ParameterMap;
import org.apache.ibatis.mapping.ResultMap;
import org.apache.ibatis.mapping.VendorDatabaseIdProvider;
import org.apache.ibatis.parsing.XNode;
import org.apache.ibatis.plugin.Interceptor;
import org.apache.ibatis.plugin.InterceptorChain;
import org.apache.ibatis.reflection.DefaultReflectorFactory;
import org.apache.ibatis.reflection.MetaObject;
import org.apache.ibatis.reflection.ReflectorFactory;
import org.apache.ibatis.reflection.factory.DefaultObjectFactory;
import org.apache.ibatis.reflection.factory.ObjectFactory;
import org.apache.ibatis.reflection.wrapper.DefaultObjectWrapperFactory;
import org.apache.ibatis.reflection.wrapper.ObjectWrapperFactory;
import org.apache.ibatis.scripting.LanguageDriver;
import org.apache.ibatis.scripting.LanguageDriverRegistry;
import org.apache.ibatis.scripting.defaults.RawLanguageDriver;
import org.apache.ibatis.scripting.xmltags.XMLLanguageDriver;
import org.apache.ibatis.transaction.Transaction;
import org.apache.ibatis.transaction.jdbc.JdbcTransactionFactory;
import org.apache.ibatis.transaction.managed.ManagedTransactionFactory;
import org.apache.ibatis.type.JdbcType;
import org.apache.ibatis.type.TypeAliasRegistry;
import org.apache.ibatis.type.TypeHandler;
import org.apache.ibatis.type.TypeHandlerRegistry;

/**
 * @author Clinton Begin
 */
public class Configuration {

  protected Environment environment;

  protected boolean safeRowBoundsEnabled;
  protected boolean safeResultHandlerEnabled = true;
  protected boolean mapUnderscoreToCamelCase;
  protected boolean aggressiveLazyLoading;
  protected boolean multipleResultSetsEnabled = true;
  protected boolean useGeneratedKeys;
  protected boolean useColumnLabel = true;
  protected boolean cacheEnabled = true;
  protected boolean callSettersOnNulls;
  protected boolean useActualParamName = true;
  protected boolean returnInstanceForEmptyRow;

  protected String logPrefix;
  protected Class <? extends Log> logImpl;
  protected Class <? extends VFS> vfsImpl;
  protected LocalCacheScope localCacheScope = LocalCacheScope.SESSION;
  protected JdbcType jdbcTypeForNull = JdbcType.OTHER;
  protected Set<String> lazyLoadTriggerMethods = new HashSet<>(Arrays.asList("equals", "clone", "hashCode", "toString"));
  protected Integer defaultStatementTimeout;
  protected Integer defaultFetchSize;
  protected ExecutorType defaultExecutorType = ExecutorType.SIMPLE;
  protected AutoMappingBehavior autoMappingBehavior = AutoMappingBehavior.PARTIAL;
  protected AutoMappingUnknownColumnBehavior autoMappingUnknownColumnBehavior = AutoMappingUnknownColumnBehavior.NONE;

  protected Properties variables = new Properties();
  protected ReflectorFactory reflectorFactory = new DefaultReflectorFactory();
  protected ObjectFactory objectFactory = new DefaultObjectFactory();
  protected ObjectWrapperFactory objectWrapperFactory = new DefaultObjectWrapperFactory();

  protected boolean lazyLoadingEnabled = false;
  protected ProxyFactory proxyFactory = new JavassistProxyFactory(); // #224 Using internal Javassist instead of OGNL

  protected String databaseId;
  /**
   * Configuration factory class.
   * Used to create Configuration for loading deserialized unread properties.
   *
   * @see <a href='https://code.google.com/p/mybatis/issues/detail?id=300'>Issue 300 (google code)</a>
   */
  protected Class<?> configurationFactory;

  protected final MapperRegistry mapperRegistry = new MapperRegistry(this);
  protected final InterceptorChain interceptorChain = new InterceptorChain();
  protected final TypeHandlerRegistry typeHandlerRegistry = new TypeHandlerRegistry();
  protected final TypeAliasRegistry typeAliasRegistry = new TypeAliasRegistry();
  protected final LanguageDriverRegistry languageRegistry = new LanguageDriverRegistry();

<<<<<<< HEAD
  protected final Map<String, MappedStatement> mappedStatements = new StrictMap<MappedStatement>("Mapped Statements collection")
      .additionalErrorMessageForDuplication((savedValue, currentValue) ->
          ". please check " + savedValue.getResource() + " and " + currentValue.getResource());
  protected final Map<String, Cache> caches = new StrictMap<Cache>("Caches collection");
  protected final Map<String, ResultMap> resultMaps = new StrictMap<ResultMap>("Result Maps collection");
  protected final Map<String, ParameterMap> parameterMaps = new StrictMap<ParameterMap>("Parameter Maps collection");
  protected final Map<String, KeyGenerator> keyGenerators = new StrictMap<KeyGenerator>("Key Generators collection");
=======
  protected final Map<String, MappedStatement> mappedStatements = new StrictMap<>("Mapped Statements collection");
  protected final Map<String, Cache> caches = new StrictMap<>("Caches collection");
  protected final Map<String, ResultMap> resultMaps = new StrictMap<>("Result Maps collection");
  protected final Map<String, ParameterMap> parameterMaps = new StrictMap<>("Parameter Maps collection");
  protected final Map<String, KeyGenerator> keyGenerators = new StrictMap<>("Key Generators collection");
>>>>>>> 642608c7

  protected final Set<String> loadedResources = new HashSet<>();
  protected final Map<String, XNode> sqlFragments = new StrictMap<>("XML fragments parsed from previous mappers");

  protected final Collection<XMLStatementBuilder> incompleteStatements = new LinkedList<>();
  protected final Collection<CacheRefResolver> incompleteCacheRefs = new LinkedList<>();
  protected final Collection<ResultMapResolver> incompleteResultMaps = new LinkedList<>();
  protected final Collection<MethodResolver> incompleteMethods = new LinkedList<>();

  /*
   * A map holds cache-ref relationship. The key is the namespace that
   * references a cache bound to another namespace and the value is the
   * namespace which the actual cache is bound to.
   */
  protected final Map<String, String> cacheRefMap = new HashMap<>();

  public Configuration(Environment environment) {
    this();
    this.environment = environment;
  }

  public Configuration() {
    typeAliasRegistry.registerAlias("JDBC", JdbcTransactionFactory.class);
    typeAliasRegistry.registerAlias("MANAGED", ManagedTransactionFactory.class);

    typeAliasRegistry.registerAlias("JNDI", JndiDataSourceFactory.class);
    typeAliasRegistry.registerAlias("POOLED", PooledDataSourceFactory.class);
    typeAliasRegistry.registerAlias("UNPOOLED", UnpooledDataSourceFactory.class);

    typeAliasRegistry.registerAlias("PERPETUAL", PerpetualCache.class);
    typeAliasRegistry.registerAlias("FIFO", FifoCache.class);
    typeAliasRegistry.registerAlias("LRU", LruCache.class);
    typeAliasRegistry.registerAlias("SOFT", SoftCache.class);
    typeAliasRegistry.registerAlias("WEAK", WeakCache.class);

    typeAliasRegistry.registerAlias("DB_VENDOR", VendorDatabaseIdProvider.class);

    typeAliasRegistry.registerAlias("XML", XMLLanguageDriver.class);
    typeAliasRegistry.registerAlias("RAW", RawLanguageDriver.class);

    typeAliasRegistry.registerAlias("SLF4J", Slf4jImpl.class);
    typeAliasRegistry.registerAlias("COMMONS_LOGGING", JakartaCommonsLoggingImpl.class);
    typeAliasRegistry.registerAlias("LOG4J", Log4jImpl.class);
    typeAliasRegistry.registerAlias("LOG4J2", Log4j2Impl.class);
    typeAliasRegistry.registerAlias("JDK_LOGGING", Jdk14LoggingImpl.class);
    typeAliasRegistry.registerAlias("STDOUT_LOGGING", StdOutImpl.class);
    typeAliasRegistry.registerAlias("NO_LOGGING", NoLoggingImpl.class);

    typeAliasRegistry.registerAlias("CGLIB", CglibProxyFactory.class);
    typeAliasRegistry.registerAlias("JAVASSIST", JavassistProxyFactory.class);

    languageRegistry.setDefaultDriverClass(XMLLanguageDriver.class);
    languageRegistry.register(RawLanguageDriver.class);
  }

  public String getLogPrefix() {
    return logPrefix;
  }

  public void setLogPrefix(String logPrefix) {
    this.logPrefix = logPrefix;
  }

  public Class<? extends Log> getLogImpl() {
    return logImpl;
  }

  public void setLogImpl(Class<? extends Log> logImpl) {
    if (logImpl != null) {
      this.logImpl = logImpl;
      LogFactory.useCustomLogging(this.logImpl);
    }
  }

  public Class<? extends VFS> getVfsImpl() {
    return this.vfsImpl;
  }

  public void setVfsImpl(Class<? extends VFS> vfsImpl) {
    if (vfsImpl != null) {
      this.vfsImpl = vfsImpl;
      VFS.addImplClass(this.vfsImpl);
    }
  }

  public boolean isCallSettersOnNulls() {
    return callSettersOnNulls;
  }

  public void setCallSettersOnNulls(boolean callSettersOnNulls) {
    this.callSettersOnNulls = callSettersOnNulls;
  }

  public boolean isUseActualParamName() {
    return useActualParamName;
  }

  public void setUseActualParamName(boolean useActualParamName) {
    this.useActualParamName = useActualParamName;
  }

  public boolean isReturnInstanceForEmptyRow() {
    return returnInstanceForEmptyRow;
  }

  public void setReturnInstanceForEmptyRow(boolean returnEmptyInstance) {
    this.returnInstanceForEmptyRow = returnEmptyInstance;
  }

  public String getDatabaseId() {
    return databaseId;
  }

  public void setDatabaseId(String databaseId) {
    this.databaseId = databaseId;
  }

  public Class<?> getConfigurationFactory() {
    return configurationFactory;
  }

  public void setConfigurationFactory(Class<?> configurationFactory) {
    this.configurationFactory = configurationFactory;
  }

  public boolean isSafeResultHandlerEnabled() {
    return safeResultHandlerEnabled;
  }

  public void setSafeResultHandlerEnabled(boolean safeResultHandlerEnabled) {
    this.safeResultHandlerEnabled = safeResultHandlerEnabled;
  }

  public boolean isSafeRowBoundsEnabled() {
    return safeRowBoundsEnabled;
  }

  public void setSafeRowBoundsEnabled(boolean safeRowBoundsEnabled) {
    this.safeRowBoundsEnabled = safeRowBoundsEnabled;
  }

  public boolean isMapUnderscoreToCamelCase() {
    return mapUnderscoreToCamelCase;
  }

  public void setMapUnderscoreToCamelCase(boolean mapUnderscoreToCamelCase) {
    this.mapUnderscoreToCamelCase = mapUnderscoreToCamelCase;
  }

  public void addLoadedResource(String resource) {
    loadedResources.add(resource);
  }

  public boolean isResourceLoaded(String resource) {
    return loadedResources.contains(resource);
  }

  public Environment getEnvironment() {
    return environment;
  }

  public void setEnvironment(Environment environment) {
    this.environment = environment;
  }

  public AutoMappingBehavior getAutoMappingBehavior() {
    return autoMappingBehavior;
  }

  public void setAutoMappingBehavior(AutoMappingBehavior autoMappingBehavior) {
    this.autoMappingBehavior = autoMappingBehavior;
  }

  /**
   * @since 3.4.0
   */
  public AutoMappingUnknownColumnBehavior getAutoMappingUnknownColumnBehavior() {
    return autoMappingUnknownColumnBehavior;
  }

  /**
   * @since 3.4.0
   */
  public void setAutoMappingUnknownColumnBehavior(AutoMappingUnknownColumnBehavior autoMappingUnknownColumnBehavior) {
    this.autoMappingUnknownColumnBehavior = autoMappingUnknownColumnBehavior;
  }

  public boolean isLazyLoadingEnabled() {
    return lazyLoadingEnabled;
  }

  public void setLazyLoadingEnabled(boolean lazyLoadingEnabled) {
    this.lazyLoadingEnabled = lazyLoadingEnabled;
  }

  public ProxyFactory getProxyFactory() {
    return proxyFactory;
  }

  public void setProxyFactory(ProxyFactory proxyFactory) {
    if (proxyFactory == null) {
      proxyFactory = new JavassistProxyFactory();
    }
    this.proxyFactory = proxyFactory;
  }

  public boolean isAggressiveLazyLoading() {
    return aggressiveLazyLoading;
  }

  public void setAggressiveLazyLoading(boolean aggressiveLazyLoading) {
    this.aggressiveLazyLoading = aggressiveLazyLoading;
  }

  public boolean isMultipleResultSetsEnabled() {
    return multipleResultSetsEnabled;
  }

  public void setMultipleResultSetsEnabled(boolean multipleResultSetsEnabled) {
    this.multipleResultSetsEnabled = multipleResultSetsEnabled;
  }

  public Set<String> getLazyLoadTriggerMethods() {
    return lazyLoadTriggerMethods;
  }

  public void setLazyLoadTriggerMethods(Set<String> lazyLoadTriggerMethods) {
    this.lazyLoadTriggerMethods = lazyLoadTriggerMethods;
  }

  public boolean isUseGeneratedKeys() {
    return useGeneratedKeys;
  }

  public void setUseGeneratedKeys(boolean useGeneratedKeys) {
    this.useGeneratedKeys = useGeneratedKeys;
  }

  public ExecutorType getDefaultExecutorType() {
    return defaultExecutorType;
  }

  public void setDefaultExecutorType(ExecutorType defaultExecutorType) {
    this.defaultExecutorType = defaultExecutorType;
  }

  public boolean isCacheEnabled() {
    return cacheEnabled;
  }

  public void setCacheEnabled(boolean cacheEnabled) {
    this.cacheEnabled = cacheEnabled;
  }

  public Integer getDefaultStatementTimeout() {
    return defaultStatementTimeout;
  }

  public void setDefaultStatementTimeout(Integer defaultStatementTimeout) {
    this.defaultStatementTimeout = defaultStatementTimeout;
  }

  /**
   * @since 3.3.0
   */
  public Integer getDefaultFetchSize() {
    return defaultFetchSize;
  }

  /**
   * @since 3.3.0
   */
  public void setDefaultFetchSize(Integer defaultFetchSize) {
    this.defaultFetchSize = defaultFetchSize;
  }

  public boolean isUseColumnLabel() {
    return useColumnLabel;
  }

  public void setUseColumnLabel(boolean useColumnLabel) {
    this.useColumnLabel = useColumnLabel;
  }

  public LocalCacheScope getLocalCacheScope() {
    return localCacheScope;
  }

  public void setLocalCacheScope(LocalCacheScope localCacheScope) {
    this.localCacheScope = localCacheScope;
  }

  public JdbcType getJdbcTypeForNull() {
    return jdbcTypeForNull;
  }

  public void setJdbcTypeForNull(JdbcType jdbcTypeForNull) {
    this.jdbcTypeForNull = jdbcTypeForNull;
  }

  public Properties getVariables() {
    return variables;
  }

  public void setVariables(Properties variables) {
    this.variables = variables;
  }

  public TypeHandlerRegistry getTypeHandlerRegistry() {
    return typeHandlerRegistry;
  }

  /**
   * Set a default {@link TypeHandler} class for {@link Enum}.
   * A default {@link TypeHandler} is {@link org.apache.ibatis.type.EnumTypeHandler}.
   * @param typeHandler a type handler class for {@link Enum}
   * @since 3.4.5
   */
  public void setDefaultEnumTypeHandler(Class<? extends TypeHandler> typeHandler) {
    if (typeHandler != null) {
      getTypeHandlerRegistry().setDefaultEnumTypeHandler(typeHandler);
    }
  }

  public TypeAliasRegistry getTypeAliasRegistry() {
    return typeAliasRegistry;
  }

  /**
   * @since 3.2.2
   */
  public MapperRegistry getMapperRegistry() {
    return mapperRegistry;
  }

  public ReflectorFactory getReflectorFactory() {
	  return reflectorFactory;
  }

  public void setReflectorFactory(ReflectorFactory reflectorFactory) {
	  this.reflectorFactory = reflectorFactory;
  }

  public ObjectFactory getObjectFactory() {
    return objectFactory;
  }

  public void setObjectFactory(ObjectFactory objectFactory) {
    this.objectFactory = objectFactory;
  }

  public ObjectWrapperFactory getObjectWrapperFactory() {
    return objectWrapperFactory;
  }

  public void setObjectWrapperFactory(ObjectWrapperFactory objectWrapperFactory) {
    this.objectWrapperFactory = objectWrapperFactory;
  }

  /**
   * @since 3.2.2
   */
  public List<Interceptor> getInterceptors() {
    return interceptorChain.getInterceptors();
  }

  public LanguageDriverRegistry getLanguageRegistry() {
    return languageRegistry;
  }

  public void setDefaultScriptingLanguage(Class<? extends LanguageDriver> driver) {
    if (driver == null) {
      driver = XMLLanguageDriver.class;
    }
    getLanguageRegistry().setDefaultDriverClass(driver);
  }

  public LanguageDriver getDefaultScriptingLanguageInstance() {
    return languageRegistry.getDefaultDriver();
  }

  /** @deprecated Use {@link #getDefaultScriptingLanguageInstance()} */
  @Deprecated
  public LanguageDriver getDefaultScriptingLanuageInstance() {
    return getDefaultScriptingLanguageInstance();
  }

  public MetaObject newMetaObject(Object object) {
    return MetaObject.forObject(object, objectFactory, objectWrapperFactory, reflectorFactory);
  }

  public ParameterHandler newParameterHandler(MappedStatement mappedStatement, Object parameterObject, BoundSql boundSql) {
    ParameterHandler parameterHandler = mappedStatement.getLang().createParameterHandler(mappedStatement, parameterObject, boundSql);
    parameterHandler = (ParameterHandler) interceptorChain.pluginAll(parameterHandler);
    return parameterHandler;
  }

  public ResultSetHandler newResultSetHandler(Executor executor, MappedStatement mappedStatement, RowBounds rowBounds, ParameterHandler parameterHandler,
      ResultHandler resultHandler, BoundSql boundSql) {
    ResultSetHandler resultSetHandler = new DefaultResultSetHandler(executor, mappedStatement, parameterHandler, resultHandler, boundSql, rowBounds);
    resultSetHandler = (ResultSetHandler) interceptorChain.pluginAll(resultSetHandler);
    return resultSetHandler;
  }

  public StatementHandler newStatementHandler(Executor executor, MappedStatement mappedStatement, Object parameterObject, RowBounds rowBounds, ResultHandler resultHandler, BoundSql boundSql) {
    StatementHandler statementHandler = new RoutingStatementHandler(executor, mappedStatement, parameterObject, rowBounds, resultHandler, boundSql);
    statementHandler = (StatementHandler) interceptorChain.pluginAll(statementHandler);
    return statementHandler;
  }

  public Executor newExecutor(Transaction transaction) {
    return newExecutor(transaction, defaultExecutorType);
  }

  public Executor newExecutor(Transaction transaction, ExecutorType executorType) {
    executorType = executorType == null ? defaultExecutorType : executorType;
    executorType = executorType == null ? ExecutorType.SIMPLE : executorType;
    Executor executor;
    if (ExecutorType.BATCH == executorType) {
      executor = new BatchExecutor(this, transaction);
    } else if (ExecutorType.REUSE == executorType) {
      executor = new ReuseExecutor(this, transaction);
    } else {
      executor = new SimpleExecutor(this, transaction);
    }
    if (cacheEnabled) {
      executor = new CachingExecutor(executor);
    }
    executor = (Executor) interceptorChain.pluginAll(executor);
    return executor;
  }

  public void addKeyGenerator(String id, KeyGenerator keyGenerator) {
    keyGenerators.put(id, keyGenerator);
  }

  public Collection<String> getKeyGeneratorNames() {
    return keyGenerators.keySet();
  }

  public Collection<KeyGenerator> getKeyGenerators() {
    return keyGenerators.values();
  }

  public KeyGenerator getKeyGenerator(String id) {
    return keyGenerators.get(id);
  }

  public boolean hasKeyGenerator(String id) {
    return keyGenerators.containsKey(id);
  }

  public void addCache(Cache cache) {
    caches.put(cache.getId(), cache);
  }

  public Collection<String> getCacheNames() {
    return caches.keySet();
  }

  public Collection<Cache> getCaches() {
    return caches.values();
  }

  public Cache getCache(String id) {
    return caches.get(id);
  }

  public boolean hasCache(String id) {
    return caches.containsKey(id);
  }

  public void addResultMap(ResultMap rm) {
    resultMaps.put(rm.getId(), rm);
    checkLocallyForDiscriminatedNestedResultMaps(rm);
    checkGloballyForDiscriminatedNestedResultMaps(rm);
  }

  public Collection<String> getResultMapNames() {
    return resultMaps.keySet();
  }

  public Collection<ResultMap> getResultMaps() {
    return resultMaps.values();
  }

  public ResultMap getResultMap(String id) {
    return resultMaps.get(id);
  }

  public boolean hasResultMap(String id) {
    return resultMaps.containsKey(id);
  }

  public void addParameterMap(ParameterMap pm) {
    parameterMaps.put(pm.getId(), pm);
  }

  public Collection<String> getParameterMapNames() {
    return parameterMaps.keySet();
  }

  public Collection<ParameterMap> getParameterMaps() {
    return parameterMaps.values();
  }

  public ParameterMap getParameterMap(String id) {
    return parameterMaps.get(id);
  }

  public boolean hasParameterMap(String id) {
    return parameterMaps.containsKey(id);
  }

  public void addMappedStatement(MappedStatement ms) {
    mappedStatements.put(ms.getId(), ms);
  }

  public Collection<String> getMappedStatementNames() {
    buildAllStatements();
    return mappedStatements.keySet();
  }

  public Collection<MappedStatement> getMappedStatements() {
    buildAllStatements();
    return mappedStatements.values();
  }

  public Collection<XMLStatementBuilder> getIncompleteStatements() {
    return incompleteStatements;
  }

  public void addIncompleteStatement(XMLStatementBuilder incompleteStatement) {
    incompleteStatements.add(incompleteStatement);
  }

  public Collection<CacheRefResolver> getIncompleteCacheRefs() {
    return incompleteCacheRefs;
  }

  public void addIncompleteCacheRef(CacheRefResolver incompleteCacheRef) {
    incompleteCacheRefs.add(incompleteCacheRef);
  }

  public Collection<ResultMapResolver> getIncompleteResultMaps() {
    return incompleteResultMaps;
  }

  public void addIncompleteResultMap(ResultMapResolver resultMapResolver) {
    incompleteResultMaps.add(resultMapResolver);
  }

  public void addIncompleteMethod(MethodResolver builder) {
    incompleteMethods.add(builder);
  }

  public Collection<MethodResolver> getIncompleteMethods() {
    return incompleteMethods;
  }

  public MappedStatement getMappedStatement(String id) {
    return this.getMappedStatement(id, true);
  }

  public MappedStatement getMappedStatement(String id, boolean validateIncompleteStatements) {
    if (validateIncompleteStatements) {
      buildAllStatements();
    }
    return mappedStatements.get(id);
  }

  public Map<String, XNode> getSqlFragments() {
    return sqlFragments;
  }

  public void addInterceptor(Interceptor interceptor) {
    interceptorChain.addInterceptor(interceptor);
  }

  public void addMappers(String packageName, Class<?> superType) {
    mapperRegistry.addMappers(packageName, superType);
  }

  public void addMappers(String packageName) {
    mapperRegistry.addMappers(packageName);
  }

  public <T> void addMapper(Class<T> type) {
    mapperRegistry.addMapper(type);
  }

  public <T> T getMapper(Class<T> type, SqlSession sqlSession) {
    return mapperRegistry.getMapper(type, sqlSession);
  }

  public boolean hasMapper(Class<?> type) {
    return mapperRegistry.hasMapper(type);
  }

  public boolean hasStatement(String statementName) {
    return hasStatement(statementName, true);
  }

  public boolean hasStatement(String statementName, boolean validateIncompleteStatements) {
    if (validateIncompleteStatements) {
      buildAllStatements();
    }
    return mappedStatements.containsKey(statementName);
  }

  public void addCacheRef(String namespace, String referencedNamespace) {
    cacheRefMap.put(namespace, referencedNamespace);
  }

  /*
   * Parses all the unprocessed statement nodes in the cache. It is recommended
   * to call this method once all the mappers are added as it provides fail-fast
   * statement validation.
   */
  protected void buildAllStatements() {
    parsePendingResultMaps();
    if (!incompleteCacheRefs.isEmpty()) {
      synchronized (incompleteCacheRefs) {
        incompleteCacheRefs.removeIf(x -> x.resolveCacheRef() != null);
      }
    }
    if (!incompleteStatements.isEmpty()) {
      synchronized (incompleteStatements) {
        incompleteStatements.removeIf(x -> {
          x.parseStatementNode();
          return true;
        });
      }
    }
    if (!incompleteMethods.isEmpty()) {
      synchronized (incompleteMethods) {
        incompleteMethods.removeIf(x -> {
          x.resolve();
          return true;
        });
      }
    }
  }

  private void parsePendingResultMaps() {
    if (incompleteResultMaps.isEmpty()) {
      return;
    }
    synchronized (incompleteResultMaps) {
      boolean resolved;
      IncompleteElementException ex = null;
      do {
        resolved = false;
        Iterator<ResultMapResolver> iterator = incompleteResultMaps.iterator();
        while (iterator.hasNext()) {
          try {
            iterator.next().resolve();
            iterator.remove();
            resolved = true;
          } catch (IncompleteElementException e) {
            ex = e;
          }
        }
      } while (resolved);
      if (!incompleteResultMaps.isEmpty() && ex != null) {
        // At least one result map is unresolvable. 
        throw ex;
      }
    }
  }

  /*
   * Extracts namespace from fully qualified statement id.
   *
   * @param statementId
   * @return namespace or null when id does not contain period.
   */
  protected String extractNamespace(String statementId) {
    int lastPeriod = statementId.lastIndexOf('.');
    return lastPeriod > 0 ? statementId.substring(0, lastPeriod) : null;
  }

  // Slow but a one time cost. A better solution is welcome.
  protected void checkGloballyForDiscriminatedNestedResultMaps(ResultMap rm) {
    if (rm.hasNestedResultMaps()) {
      for (Map.Entry<String, ResultMap> entry : resultMaps.entrySet()) {
        Object value = entry.getValue();
        if (value instanceof ResultMap) {
          ResultMap entryResultMap = (ResultMap) value;
          if (!entryResultMap.hasNestedResultMaps() && entryResultMap.getDiscriminator() != null) {
            Collection<String> discriminatedResultMapNames = entryResultMap.getDiscriminator().getDiscriminatorMap().values();
            if (discriminatedResultMapNames.contains(rm.getId())) {
              entryResultMap.forceNestedResultMaps();
            }
          }
        }
      }
    }
  }

  // Slow but a one time cost. A better solution is welcome.
  protected void checkLocallyForDiscriminatedNestedResultMaps(ResultMap rm) {
    if (!rm.hasNestedResultMaps() && rm.getDiscriminator() != null) {
      for (Map.Entry<String, String> entry : rm.getDiscriminator().getDiscriminatorMap().entrySet()) {
        String discriminatedResultMapName = entry.getValue();
        if (hasResultMap(discriminatedResultMapName)) {
          ResultMap discriminatedResultMap = resultMaps.get(discriminatedResultMapName);
          if (discriminatedResultMap.hasNestedResultMaps()) {
            rm.forceNestedResultMaps();
            break;
          }
        }
      }
    }
  }

  protected static class StrictMap<V> extends HashMap<String, V> {

    private static final long serialVersionUID = -4950446264854982944L;
    private final String name;
    private BiFunction<V, V, String> additionalErrorMessageForDuplication;

    public StrictMap(String name, int initialCapacity, float loadFactor) {
      super(initialCapacity, loadFactor);
      this.name = name;
    }

    public StrictMap(String name, int initialCapacity) {
      super(initialCapacity);
      this.name = name;
    }

    public StrictMap(String name) {
      super();
      this.name = name;
    }

    public StrictMap(String name, Map<String, ? extends V> m) {
      super(m);
      this.name = name;
    }

    /**
     * Assign a function for providing an additional error message when contains value with the same key.
     * <p>
     * function arguments are 1st is saved value and 2nd is current value.
     * @param additionalErrorMessage A function for providing an additional error message
     * @return an additional error message
     * @since 3.5.0
     */
    public StrictMap<V> additionalErrorMessageForDuplication(BiFunction<V, V, String> additionalErrorMessage) {
      this.additionalErrorMessageForDuplication = additionalErrorMessage;
      return this;
    }

    @SuppressWarnings("unchecked")
    public V put(String key, V value) {
      if (containsKey(key)) {
        throw new IllegalArgumentException(name + " already contains value for " + key
            + (additionalErrorMessageForDuplication == null ? "" : additionalErrorMessageForDuplication.apply(super.get(key), value)));
      }
      if (key.contains(".")) {
        final String shortKey = getShortName(key);
        if (super.get(shortKey) == null) {
          super.put(shortKey, value);
        } else {
          super.put(shortKey, (V) new Ambiguity(shortKey));
        }
      }
      return super.put(key, value);
    }

    public V get(Object key) {
      V value = super.get(key);
      if (value == null) {
        throw new IllegalArgumentException(name + " does not contain value for " + key);
      }
      if (value instanceof Ambiguity) {
        throw new IllegalArgumentException(((Ambiguity) value).getSubject() + " is ambiguous in " + name
            + " (try using the full name including the namespace, or rename one of the entries)");
      }
      return value;
    }

    private String getShortName(String key) {
      final String[] keyParts = key.split("\\.");
      return keyParts[keyParts.length - 1];
    }

    protected static class Ambiguity {
      final private String subject;

      public Ambiguity(String subject) {
        this.subject = subject;
      }

      public String getSubject() {
        return subject;
      }
    }
  }

}<|MERGE_RESOLUTION|>--- conflicted
+++ resolved
@@ -148,21 +148,13 @@
   protected final TypeAliasRegistry typeAliasRegistry = new TypeAliasRegistry();
   protected final LanguageDriverRegistry languageRegistry = new LanguageDriverRegistry();
 
-<<<<<<< HEAD
   protected final Map<String, MappedStatement> mappedStatements = new StrictMap<MappedStatement>("Mapped Statements collection")
       .additionalErrorMessageForDuplication((savedValue, currentValue) ->
           ". please check " + savedValue.getResource() + " and " + currentValue.getResource());
-  protected final Map<String, Cache> caches = new StrictMap<Cache>("Caches collection");
-  protected final Map<String, ResultMap> resultMaps = new StrictMap<ResultMap>("Result Maps collection");
-  protected final Map<String, ParameterMap> parameterMaps = new StrictMap<ParameterMap>("Parameter Maps collection");
-  protected final Map<String, KeyGenerator> keyGenerators = new StrictMap<KeyGenerator>("Key Generators collection");
-=======
-  protected final Map<String, MappedStatement> mappedStatements = new StrictMap<>("Mapped Statements collection");
   protected final Map<String, Cache> caches = new StrictMap<>("Caches collection");
   protected final Map<String, ResultMap> resultMaps = new StrictMap<>("Result Maps collection");
   protected final Map<String, ParameterMap> parameterMaps = new StrictMap<>("Parameter Maps collection");
   protected final Map<String, KeyGenerator> keyGenerators = new StrictMap<>("Key Generators collection");
->>>>>>> 642608c7
 
   protected final Set<String> loadedResources = new HashSet<>();
   protected final Map<String, XNode> sqlFragments = new StrictMap<>("XML fragments parsed from previous mappers");
